--- conflicted
+++ resolved
@@ -477,7 +477,6 @@
             Flagged -> (Array.set (y-1) (Array.set (x-1) (loc, mineInfo, Covered) row) grid, -1)
             Covered -> (Array.set (y-1) (Array.set (x-1) (loc, mineInfo, Flagged) row) grid, 1)
 
-<<<<<<< HEAD
 checkWon : Model -> Bool
 checkWon model =
     let
@@ -489,7 +488,6 @@
                             (_, Mine, _) -> True
                             (_, NoMine _, Uncovered) -> True
                             _ -> False) squaresList
-=======
 
 -- Directs the left-click to the proper function
 clicking : Int -> Int -> (Grid, Status) -> (Grid, Status)
@@ -539,5 +537,4 @@
                 Just row ->
                     case (Array.get (x-1) row) of
                         Just (_, _, Flagged) -> flagCheck (acc+1) rest grid
-                        _ -> flagCheck acc rest grid
->>>>>>> b02bd04c
+                        _ -> flagCheck acc rest grid